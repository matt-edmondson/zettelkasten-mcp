--- conflicted
+++ resolved
@@ -7,13 +7,8 @@
 from typing import Any, List, Optional, Union
 
 import frontmatter
-<<<<<<< HEAD
 from sqlalchemy import and_, create_engine, func, or_, select, text
 from sqlalchemy.orm import Session, joinedload, sessionmaker
-=======
-from sqlalchemy import and_, func, or_, select, text
-from sqlalchemy.orm import joinedload
->>>>>>> e5f01b51
 
 from zettelkasten_mcp.config import config
 from zettelkasten_mcp.models.db_models import (DBLink, DBNote, DBTag,
