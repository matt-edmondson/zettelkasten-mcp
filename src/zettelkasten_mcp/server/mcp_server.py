--- conflicted
+++ resolved
@@ -16,21 +16,16 @@
 
 class ZettelkastenMcpServer:
     """MCP server for Zettelkasten."""
-    def __init__(self, zettel_service: Optional[ZettelService] = None, search_service: Optional[SearchService] = None):
+    def __init__(self, zettel_service: Optional[ZettelService] = None, search_service: Optional[SearchService] = None, export_service: Optional[ExportService] = None):
         """Initialize the MCP server with optional service instances."""
         self.mcp = FastMCP(
             config.server_name,
             version=config.server_version
         )
         # Services
-<<<<<<< HEAD
-        self.zettel_service = ZettelService()
-        self.search_service = SearchService(self.zettel_service)
-        self.export_service = ExportService(self.zettel_service)
-=======
         self.zettel_service = zettel_service or ZettelService()
         self.search_service = search_service or SearchService(self.zettel_service)
->>>>>>> d91fd65a
+        self.export_service = export_service or ExportService(self.zettel_service)
         # Initialize services
         self.initialize()
         # Register tools
