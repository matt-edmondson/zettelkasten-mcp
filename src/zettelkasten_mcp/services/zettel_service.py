"""Service layer for Zettelkasten operations."""
import datetime
import logging
<<<<<<< HEAD
from pathlib import Path
from typing import Any, Dict, List, Optional, Tuple

from zettelkasten_mcp.models.schema import LinkType, Note, NoteType, Tag
=======
from typing import Any, Dict, List, Optional, Tuple

from zettelkasten_mcp.models.schema import (
    BatchOperationResult, BatchResult, LinkType, 
    Note, NoteType, Tag, NoteData, NoteUpdateData, TagOperationData, LinkData
)
>>>>>>> ad3ed3e8
from zettelkasten_mcp.storage.note_repository import NoteRepository

logger = logging.getLogger(__name__)

class ZettelService:
    """Service for managing Zettelkasten notes."""
    
    def __init__(self, repository: Optional[NoteRepository] = None):
        """Initialize the service."""
        self.repository = repository or NoteRepository()
    
    def initialize(self) -> None:
        """Initialize the service and dependencies."""
        # Nothing to do here for synchronous implementation
        # The repository is initialized in its constructor
        pass
    
    def create_note(
        self,
        title: str,
        content: str,
        note_type: NoteType = NoteType.PERMANENT,
        tags: Optional[List[str]] = None,
        metadata: Optional[Dict[str, Any]] = None
    ) -> Note:
        """Create a new note."""
        if not title:
            raise ValueError("Title is required")
        if not content:
            raise ValueError("Content is required")
        
        # Create note object
        note = Note(
            title=title,
            content=content,
            note_type=note_type,
            tags=[Tag(name=tag) for tag in (tags or [])],
            metadata=metadata or {}
        )
        
        # Save to repository
        return self.repository.create(note)
    
    def get_note(self, note_id: str) -> Optional[Note]:
        """Retrieve a note by ID."""
        return self.repository.get(note_id)
    
    def get_note_by_title(self, title: str) -> Optional[Note]:
        """Retrieve a note by title."""
        return self.repository.get_by_title(title)
    
    def update_note(
        self,
        note_id: str,
        title: Optional[str] = None,
        content: Optional[str] = None,
        note_type: Optional[NoteType] = None,
        tags: Optional[List[str]] = None,
        metadata: Optional[Dict[str, Any]] = None
    ) -> Note:
        """Update an existing note."""
        note = self.repository.get(note_id)
        if not note:
            raise ValueError(f"Note with ID {note_id} not found")
        
        # Update fields
        if title is not None:
            note.title = title
        if content is not None:
            note.content = content
        if note_type is not None:
            note.note_type = note_type
        if tags is not None:
            note.tags = [Tag(name=tag) for tag in tags]
        if metadata is not None:
            note.metadata = metadata
        
        note.updated_at = datetime.datetime.now()
        
        # Save to repository
        return self.repository.update(note)
    
    def delete_note(self, note_id: str) -> None:
        """Delete a note."""
        self.repository.delete(note_id)
    
    def get_all_notes(self) -> List[Note]:
        """Get all notes."""
        return self.repository.get_all()
    
    def search_notes(self, **kwargs: Any) -> List[Note]:
        """Search for notes based on criteria."""
        return self.repository.search(**kwargs)
    
    def get_notes_by_tag(self, tag: str) -> List[Note]:
        """Get notes by tag."""
        return self.repository.find_by_tag(tag)
    
    def add_tag_to_note(self, note_id: str, tag: str) -> Note:
        """Add a tag to a note."""
        note = self.repository.get(note_id)
        if not note:
            raise ValueError(f"Note with ID {note_id} not found")
        note.add_tag(tag)
        return self.repository.update(note)
    
    def remove_tag_from_note(self, note_id: str, tag: str) -> Note:
        """Remove a tag from a note."""
        note = self.repository.get(note_id)
        if not note:
            raise ValueError(f"Note with ID {note_id} not found")
        note.remove_tag(tag)
        return self.repository.update(note)
    
    def get_all_tags(self) -> List[Tag]:
        """Get all tags in the system."""
        return self.repository.get_all_tags()
    
    def create_link(
        self,
        source_id: str,
        target_id: str,
        link_type: LinkType = LinkType.REFERENCE,
        description: Optional[str] = None,
        bidirectional: bool = False,
        bidirectional_type: Optional[LinkType] = None
    ) -> Tuple[Note, Optional[Note]]:
        """Create a link between notes with proper bidirectional semantics.
        
        Args:
            source_id: ID of the source note
            target_id: ID of the target note
            link_type: Type of link from source to target
            description: Optional description of the link
            bidirectional: Whether to create a link in both directions
            bidirectional_type: Optional custom link type for the reverse direction
                If not provided, an appropriate inverse relation will be used
        
        Returns:
            Tuple of (source_note, target_note or None)
        """
        source_note = self.repository.get(source_id)
        if not source_note:
            raise ValueError(f"Source note with ID {source_id} not found")
        target_note = self.repository.get(target_id)
        if not target_note:
            raise ValueError(f"Target note with ID {target_id} not found")
        
        # Check if this link already exists before attempting to add it
        for link in source_note.links:
            if link.target_id == target_id and link.link_type == link_type:
                # Link already exists, no need to add it again
                if not bidirectional:
                    return source_note, None
                break
        else:
            # Only add the link if it doesn't exist
            source_note.add_link(target_id, link_type, description)
            source_note = self.repository.update(source_note)
        
        # If bidirectional, add link from target to source with appropriate semantics
        reverse_note = None
        if bidirectional:
            # If no explicit bidirectional type is provided, determine appropriate inverse
            if bidirectional_type is None:
                # Map link types to their semantic inverses
                inverse_map = {
                    LinkType.REFERENCE: LinkType.REFERENCE,
                    LinkType.EXTENDS: LinkType.EXTENDED_BY,
                    LinkType.EXTENDED_BY: LinkType.EXTENDS,
                    LinkType.REFINES: LinkType.REFINED_BY,
                    LinkType.REFINED_BY: LinkType.REFINES,
                    LinkType.CONTRADICTS: LinkType.CONTRADICTED_BY,
                    LinkType.CONTRADICTED_BY: LinkType.CONTRADICTS,
                    LinkType.QUESTIONS: LinkType.QUESTIONED_BY,
                    LinkType.QUESTIONED_BY: LinkType.QUESTIONS,
                    LinkType.SUPPORTS: LinkType.SUPPORTED_BY,
                    LinkType.SUPPORTED_BY: LinkType.SUPPORTS,
                    LinkType.RELATED: LinkType.RELATED
                }
                bidirectional_type = inverse_map.get(link_type, link_type)
            
            # Check if the reverse link already exists before adding it
            for link in target_note.links:
                if link.target_id == source_id and link.link_type == bidirectional_type:
                    # Reverse link already exists, no need to add it again
                    return source_note, target_note
                    
            # Only add the reverse link if it doesn't exist
            target_note.add_link(source_id, bidirectional_type, description)
            reverse_note = self.repository.update(target_note)
        
        return source_note, reverse_note
    
    def remove_link(
        self,
        source_id: str,
        target_id: str,
        link_type: Optional[LinkType] = None,
        bidirectional: bool = False
    ) -> Tuple[Note, Optional[Note]]:
        """Remove a link between notes."""
        source_note = self.repository.get(source_id)
        if not source_note:
            raise ValueError(f"Source note with ID {source_id} not found")
        
        # Remove link from source to target
        source_note.remove_link(target_id, link_type)
        source_note = self.repository.update(source_note)
        
        # If bidirectional, remove link from target to source
        reverse_note = None
        if bidirectional:
            target_note = self.repository.get(target_id)
            if target_note:
                target_note.remove_link(source_id, link_type)
                reverse_note = self.repository.update(target_note)
        
        return source_note, reverse_note
    
    def get_linked_notes(
        self, note_id: str, direction: str = "outgoing"
    ) -> List[Note]:
        """Get notes linked to/from a note."""
        note = self.repository.get(note_id)
        if not note:
            raise ValueError(f"Note with ID {note_id} not found")
        return self.repository.find_linked_notes(note_id, direction)
    
    def rebuild_index(self) -> None:
        """Rebuild the database index from files."""
        self.repository.rebuild_index()
    
    def export_note(self, note_id: str, format: str = "markdown") -> str:
        """Export a note in the specified format."""
        note = self.repository.get(note_id)
        if not note:
            raise ValueError(f"Note with ID {note_id} not found")
        
        if format.lower() == "markdown":
            return note.to_markdown()
        else:
            raise ValueError(f"Unsupported export format: {format}")
    
    def find_similar_notes(self, note_id: str, threshold: float = 0.5) -> List[Tuple[Note, float]]:
        """Find notes similar to the given note based on shared tags and links."""
        note = self.repository.get(note_id)
        if not note:
            raise ValueError(f"Note with ID {note_id} not found")
        
        # Get all notes
        all_notes = self.repository.get_all()
        results = []
        
        # Set of this note's tags and links
        note_tags = {tag.name for tag in note.tags}
        note_links = {link.target_id for link in note.links}
        
        # Add notes linked to this note
        incoming_notes = self.repository.find_linked_notes(note_id, "incoming")
        note_incoming = {n.id for n in incoming_notes}
        
        # For each note, calculate similarity
        for other_note in all_notes:
            if other_note.id == note_id:
                continue
            
            # Calculate tag overlap
            other_tags = {tag.name for tag in other_note.tags}
            tag_overlap = len(note_tags.intersection(other_tags))
            
            # Calculate link overlap (outgoing)
            other_links = {link.target_id for link in other_note.links}
            link_overlap = len(note_links.intersection(other_links))
            
            # Check if other note links to this note
            incoming_overlap = 1 if other_note.id in note_incoming else 0
            
            # Check if this note links to other note
            outgoing_overlap = 1 if other_note.id in note_links else 0
            
            # Calculate similarity score
            # Weight: 40% tags, 20% outgoing links, 20% incoming links, 20% direct connections
            total_possible = (
                max(len(note_tags), len(other_tags)) * 0.4 +
                max(len(note_links), len(other_links)) * 0.2 +
                1 * 0.2 +  # Possible incoming link
                1 * 0.2    # Possible outgoing link
            )
            
            # Avoid division by zero
            if total_possible == 0:
                similarity = 0.0
            else:
                similarity = (
                    (tag_overlap * 0.4) +
                    (link_overlap * 0.2) +
                    (incoming_overlap * 0.2) +
                    (outgoing_overlap * 0.2)
                ) / total_possible
            
            if similarity >= threshold:
                results.append((other_note, similarity))
        
        # Sort by similarity (descending)
        results.sort(key=lambda x: x[1], reverse=True)
        return results

    def batch_create_notes(
        self, 
        notes_data: List[NoteData]
    ) -> BatchResult[Note, str]:
        """Create multiple notes in a batch operation.
        
        Args:
            notes_data: List of dictionaries containing note data with keys:
                - title: Note title (required)
                - content: Note content (required)
                - note_type: Type of note (optional, string)
                - tags: Comma-separated list of tags (optional, string)
                - metadata: Dict of metadata (optional)
        
        Returns:
            BatchResult with success/failure counts and individual results
        """
        results = []
        
        for i, note_data in enumerate(notes_data):
            try:
                # Extract required fields
                title = note_data.get('title')
                content = note_data.get('content')
                
                if not title:
                    raise ValueError("Title is required")
                if not content:
                    raise ValueError("Content is required")
                
                # Extract optional fields
                note_type = note_data.get('note_type', NoteType.PERMANENT)
                tags = note_data.get('tags', [])
                metadata = note_data.get('metadata', {})
                
                # Create the note
                note = self.create_note(
                    title=title,
                    content=content,
                    note_type=note_type,
                    tags=tags,
                    metadata=metadata
                )
                
                results.append(
                    BatchOperationResult(
                        success=True,
                        item_id=note.id,
                        result=note
                    )
                )
            except Exception as e:
                results.append(
                    BatchOperationResult(
                        success=False,
                        item_id=f"item_{i}",  # Use position as ID for failed items
                        error=str(e)
                    )
                )
        
        # Calculate summary statistics
        success_count = sum(1 for r in results if r.success)
        
        return BatchResult(
            total_count=len(results),
            success_count=success_count,
            failure_count=len(results) - success_count,
            results=results
        )
    
    def batch_update_notes(
        self, 
        updates: List[NoteUpdateData]
    ) -> BatchResult[Note, str]:
        """Update multiple notes in a batch operation.
        
        Args:
            updates: List of dictionaries containing note updates with keys:
                - note_id: ID of the note to update (required)
                - title: New title (optional)
                - content: New content (optional)
                - note_type: New note type (optional, string)
                - tags: New comma-separated list of tags (optional, string)
                - metadata: New metadata dict (optional)
        
        Returns:
            BatchResult with success/failure counts and individual results
        """
        results = []
        
        for update_data in updates:
            try:
                # Extract note_id (required)
                note_id = update_data.get('note_id')
                if not note_id:
                    raise ValueError("note_id is required for updates")
                
                # Extract optional fields
                title = update_data.get('title')
                content = update_data.get('content')
                note_type = update_data.get('note_type')
                tags = update_data.get('tags')
                metadata = update_data.get('metadata')
                
                # Update the note
                updated_note = self.update_note(
                    note_id=note_id,
                    title=title,
                    content=content,
                    note_type=note_type,
                    tags=tags,
                    metadata=metadata
                )
                
                results.append(
                    BatchOperationResult(
                        success=True,
                        item_id=note_id,
                        result=updated_note
                    )
                )
            except Exception as e:
                results.append(
                    BatchOperationResult(
                        success=False,
                        item_id=note_id if 'note_id' in update_data else "unknown",
                        error=str(e)
                    )
                )
        
        # Calculate summary statistics
        success_count = sum(1 for r in results if r.success)
        
        return BatchResult(
            total_count=len(results),
            success_count=success_count,
            failure_count=len(results) - success_count,
            results=results
        )
    
    def batch_delete_notes(self, note_ids: List[str]) -> BatchResult[None, str]:
        """Delete multiple notes in a batch operation.
        
        Args:
            note_ids: List of note IDs to delete
            
        Returns:
            BatchResult with success/failure counts
        """
        results = []
        
        for note_id in note_ids:
            try:
                self.delete_note(note_id)
                results.append(
                    BatchOperationResult(
                        success=True,
                        item_id=note_id,
                        result=None
                    )
                )
            except Exception as e:
                results.append(
                    BatchOperationResult(
                        success=False,
                        item_id=note_id,
                        error=str(e)
                    )
                )
        
        # Calculate summary statistics
        success_count = sum(1 for r in results if r.success)
        
        return BatchResult(
            total_count=len(results),
            success_count=success_count,
            failure_count=len(results) - success_count,
            results=results
        )
    
    def batch_add_tags(
        self, 
        tag_operations: List[TagOperationData]
    ) -> BatchResult[Note, str]:
        """Add tags to multiple notes in a batch operation.
        
        Args:
            tag_operations: List of dicts containing:
                - note_id: ID of the note (required)
                - tags: Comma-separated list of tags to add (required)
                
        Returns:
            BatchResult with success/failure counts and updated notes
        """
        results = []
        
        for op in tag_operations:
            try:
                note_id = op.get('note_id')
                tags = op.get('tags', [])
                
                if not note_id:
                    raise ValueError("note_id is required")
                if not tags:
                    raise ValueError("tags list is required")
                
                # Get the note
                note = self.repository.get(note_id)
                if not note:
                    raise ValueError(f"Note with ID {note_id} not found")
                
                # Add each tag
                for tag in tags:
                    note.add_tag(tag)
                
                # Save the updated note
                updated_note = self.repository.update(note)
                
                results.append(
                    BatchOperationResult(
                        success=True,
                        item_id=note_id,
                        result=updated_note
                    )
                )
            except Exception as e:
                results.append(
                    BatchOperationResult(
                        success=False,
                        item_id=op.get('note_id', "unknown"),
                        error=str(e)
                    )
                )
        
        # Calculate summary statistics
        success_count = sum(1 for r in results if r.success)
        
        return BatchResult(
            total_count=len(results),
            success_count=success_count,
            failure_count=len(results) - success_count,
            results=results
        )
    
    def batch_create_links(
        self, 
        link_operations: List[LinkData]
    ) -> BatchResult[Tuple[Note, Optional[Note]], str]:
        """Create links between notes in a batch operation.
        
        Args:
            link_operations: List of dicts containing:
                - source_id: ID of source note (required)
                - target_id: ID of target note (required)
                - link_type: Type of link (optional, string)
                - description: Link description (optional)
                - bidirectional: Whether to create bidirectional link (optional)
                - bidirectional_type: Type for reverse link (optional, string)
                
        Returns:
            BatchResult with success/failure counts and link results
        """
        results = []
        
        for i, op in enumerate(link_operations):
            try:
                source_id = op.get('source_id')
                target_id = op.get('target_id')
                
                if not source_id:
                    raise ValueError("source_id is required")
                if not target_id:
                    raise ValueError("target_id is required")
                
                # Extract optional parameters
                link_type = op.get('link_type', LinkType.REFERENCE)
                description = op.get('description')
                bidirectional = op.get('bidirectional', False)
                bidirectional_type = op.get('bidirectional_type')
                
                # Verify both notes exist before attempting to link
                source_note = self.repository.get(source_id)
                if not source_note:
                    raise ValueError(f"Source note with ID {source_id} not found")
                
                target_note = self.repository.get(target_id)
                if not target_note:
                    raise ValueError(f"Target note with ID {target_id} not found")
                
                # Create the link
                updated_source, updated_target = self.create_link(
                    source_id=source_id,
                    target_id=target_id,
                    link_type=link_type,
                    description=description,
                    bidirectional=bidirectional,
                    bidirectional_type=bidirectional_type
                )
                
                # Create a description of what was done
                link_description = f"{source_note.title} -> {target_note.title}"
                if bidirectional:
                    if updated_target:
                        link_description += f" [{link_type} (bidirectional)]"
                    else:
                        link_description += f" [{link_type} (bidirectional link already existed)]"
                else:
                    link_description += f" [{link_type}]"
                
                results.append(
                    BatchOperationResult(
                        success=True,
                        item_id=f"{source_id}-{target_id}",
                        result=(updated_source, updated_target),
                        error=None
                    )
                )
            except Exception as e:
                # Create an identifier for the failed operation
                item_id = f"{op.get('source_id', 'unknown')}-{op.get('target_id', 'unknown')}"
                
                results.append(
                    BatchOperationResult(
                        success=False,
                        item_id=item_id,
                        error=str(e)
                    )
                )
        
        # Calculate summary statistics
        success_count = sum(1 for r in results if r.success)
        
        return BatchResult(
            total_count=len(results),
            success_count=success_count,
            failure_count=len(results) - success_count,
            results=results
        )

    def export_knowledge_base(self, export_dir: str, clean_dir: bool = True) -> Path:
        """Export the entire knowledge base to a directory of markdown files.
        
        Args:
            export_dir: Directory to export to
            clean_dir: Whether to clean the directory before export
            
        Returns:
            Path to the export directory
        """
        from zettelkasten_mcp.services.export_service import ExportService
        export_service = ExportService(zettel_service=self)
        return export_service.export_to_markdown(export_dir, clean_dir)<|MERGE_RESOLUTION|>--- conflicted
+++ resolved
@@ -1,19 +1,14 @@
 """Service layer for Zettelkasten operations."""
 import datetime
 import logging
-<<<<<<< HEAD
 from pathlib import Path
-from typing import Any, Dict, List, Optional, Tuple
-
-from zettelkasten_mcp.models.schema import LinkType, Note, NoteType, Tag
-=======
 from typing import Any, Dict, List, Optional, Tuple
 
 from zettelkasten_mcp.models.schema import (
     BatchOperationResult, BatchResult, LinkType, 
     Note, NoteType, Tag, NoteData, NoteUpdateData, TagOperationData, LinkData
 )
->>>>>>> ad3ed3e8
+
 from zettelkasten_mcp.storage.note_repository import NoteRepository
 
 logger = logging.getLogger(__name__)
