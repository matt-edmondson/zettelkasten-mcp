"""Service layer for Zettelkasten operations."""
import datetime
import logging
from typing import Any, Dict, List, Optional, Tuple

from zettelkasten_mcp.models.schema import (
    BatchOperationResult, BatchResult, LinkType, 
    Note, NoteType, Tag, NoteData, NoteUpdateData, TagOperationData, LinkData
)
from zettelkasten_mcp.storage.note_repository import NoteRepository

logger = logging.getLogger(__name__)

class ZettelService:
    """Service for managing Zettelkasten notes."""
    
    def __init__(self, repository: Optional[NoteRepository] = None):
        """Initialize the service."""
        self.repository = repository or NoteRepository()
    
    def initialize(self) -> None:
        """Initialize the service and dependencies."""
        # Nothing to do here for synchronous implementation
        # The repository is initialized in its constructor
        pass
    
    def create_note(
        self,
        title: str,
        content: str,
        note_type: NoteType = NoteType.PERMANENT,
        tags: Optional[List[str]] = None,
        metadata: Optional[Dict[str, Any]] = None
    ) -> Note:
        """Create a new note."""
        if not title:
            raise ValueError("Title is required")
        if not content:
            raise ValueError("Content is required")
        
        # Create note object
        note = Note(
            title=title,
            content=content,
            note_type=note_type,
            tags=[Tag(name=tag) for tag in (tags or [])],
            metadata=metadata or {}
        )
        
        # Save to repository
        return self.repository.create(note)
    
    def get_note(self, note_id: str) -> Optional[Note]:
        """Retrieve a note by ID."""
        return self.repository.get(note_id)
    
    def get_note_by_title(self, title: str) -> Optional[Note]:
        """Retrieve a note by title."""
        return self.repository.get_by_title(title)
    
    def update_note(
        self,
        note_id: str,
        title: Optional[str] = None,
        content: Optional[str] = None,
        note_type: Optional[NoteType] = None,
        tags: Optional[List[str]] = None,
        metadata: Optional[Dict[str, Any]] = None
    ) -> Note:
        """Update an existing note."""
        note = self.repository.get(note_id)
        if not note:
            raise ValueError(f"Note with ID {note_id} not found")
        
        # Update fields
        if title is not None:
            note.title = title
        if content is not None:
            note.content = content
        if note_type is not None:
            note.note_type = note_type
        if tags is not None:
            note.tags = [Tag(name=tag) for tag in tags]
        if metadata is not None:
            note.metadata = metadata
        
        note.updated_at = datetime.datetime.now()
        
        # Save to repository
        return self.repository.update(note)
    
    def delete_note(self, note_id: str) -> None:
        """Delete a note."""
        self.repository.delete(note_id)
    
    def get_all_notes(self) -> List[Note]:
        """Get all notes."""
        return self.repository.get_all()
    
    def search_notes(self, **kwargs: Any) -> List[Note]:
        """Search for notes based on criteria."""
        return self.repository.search(**kwargs)
    
    def get_notes_by_tag(self, tag: str) -> List[Note]:
        """Get notes by tag."""
        return self.repository.find_by_tag(tag)
    
    def add_tag_to_note(self, note_id: str, tag: str) -> Note:
        """Add a tag to a note."""
        note = self.repository.get(note_id)
        if not note:
            raise ValueError(f"Note with ID {note_id} not found")
        note.add_tag(tag)
        return self.repository.update(note)
    
    def remove_tag_from_note(self, note_id: str, tag: str) -> Note:
        """Remove a tag from a note."""
        note = self.repository.get(note_id)
        if not note:
            raise ValueError(f"Note with ID {note_id} not found")
        note.remove_tag(tag)
        return self.repository.update(note)
    
    def get_all_tags(self) -> List[Tag]:
        """Get all tags in the system."""
        return self.repository.get_all_tags()
    
    def create_link(
        self,
        source_id: str,
        target_id: str,
        link_type: LinkType = LinkType.REFERENCE,
        description: Optional[str] = None,
        bidirectional: bool = False,
        bidirectional_type: Optional[LinkType] = None
    ) -> Tuple[Note, Optional[Note]]:
        """Create a link between notes with proper bidirectional semantics.
        
        Args:
            source_id: ID of the source note
            target_id: ID of the target note
            link_type: Type of link from source to target
            description: Optional description of the link
            bidirectional: Whether to create a link in both directions
            bidirectional_type: Optional custom link type for the reverse direction
                If not provided, an appropriate inverse relation will be used
        
        Returns:
            Tuple of (source_note, target_note or None)
        """
        source_note = self.repository.get(source_id)
        if not source_note:
            raise ValueError(f"Source note with ID {source_id} not found")
        target_note = self.repository.get(target_id)
        if not target_note:
            raise ValueError(f"Target note with ID {target_id} not found")
        
        # Check if this link already exists before attempting to add it
        for link in source_note.links:
            if link.target_id == target_id and link.link_type == link_type:
                # Link already exists, no need to add it again
                if not bidirectional:
                    return source_note, None
                break
        else:
            # Only add the link if it doesn't exist
            source_note.add_link(target_id, link_type, description)
            source_note = self.repository.update(source_note)
        
        # If bidirectional, add link from target to source with appropriate semantics
        reverse_note = None
        if bidirectional:
            # If no explicit bidirectional type is provided, determine appropriate inverse
            if bidirectional_type is None:
                # Map link types to their semantic inverses
                inverse_map = {
                    LinkType.REFERENCE: LinkType.REFERENCE,
                    LinkType.EXTENDS: LinkType.EXTENDED_BY,
                    LinkType.EXTENDED_BY: LinkType.EXTENDS,
                    LinkType.REFINES: LinkType.REFINED_BY,
                    LinkType.REFINED_BY: LinkType.REFINES,
                    LinkType.CONTRADICTS: LinkType.CONTRADICTED_BY,
                    LinkType.CONTRADICTED_BY: LinkType.CONTRADICTS,
                    LinkType.QUESTIONS: LinkType.QUESTIONED_BY,
                    LinkType.QUESTIONED_BY: LinkType.QUESTIONS,
                    LinkType.SUPPORTS: LinkType.SUPPORTED_BY,
                    LinkType.SUPPORTED_BY: LinkType.SUPPORTS,
                    LinkType.RELATED: LinkType.RELATED
                }
                bidirectional_type = inverse_map.get(link_type, link_type)
            
            # Check if the reverse link already exists before adding it
            for link in target_note.links:
                if link.target_id == source_id and link.link_type == bidirectional_type:
                    # Reverse link already exists, no need to add it again
                    return source_note, target_note
                    
            # Only add the reverse link if it doesn't exist
            target_note.add_link(source_id, bidirectional_type, description)
            reverse_note = self.repository.update(target_note)
        
        return source_note, reverse_note
    
    def remove_link(
        self,
        source_id: str,
        target_id: str,
        link_type: Optional[LinkType] = None,
        bidirectional: bool = False
    ) -> Tuple[Note, Optional[Note]]:
        """Remove a link between notes."""
        source_note = self.repository.get(source_id)
        if not source_note:
            raise ValueError(f"Source note with ID {source_id} not found")
        
        # Remove link from source to target
        source_note.remove_link(target_id, link_type)
        source_note = self.repository.update(source_note)
        
        # If bidirectional, remove link from target to source
        reverse_note = None
        if bidirectional:
            target_note = self.repository.get(target_id)
            if target_note:
                target_note.remove_link(source_id, link_type)
                reverse_note = self.repository.update(target_note)
        
        return source_note, reverse_note
    
    def get_linked_notes(
        self, note_id: str, direction: str = "outgoing"
    ) -> List[Note]:
        """Get notes linked to/from a note."""
        note = self.repository.get(note_id)
        if not note:
            raise ValueError(f"Note with ID {note_id} not found")
        return self.repository.find_linked_notes(note_id, direction)
    
    def rebuild_index(self) -> None:
        """Rebuild the database index from files."""
        self.repository.rebuild_index()
    
    def export_note(self, note_id: str, format: str = "markdown") -> str:
        """Export a note in the specified format."""
        note = self.repository.get(note_id)
        if not note:
            raise ValueError(f"Note with ID {note_id} not found")
        
        if format.lower() == "markdown":
            return note.to_markdown()
        else:
            raise ValueError(f"Unsupported export format: {format}")
    
    def find_similar_notes(self, note_id: str, threshold: float = 0.5) -> List[Tuple[Note, float]]:
        """Find notes similar to the given note based on shared tags and links."""
        note = self.repository.get(note_id)
        if not note:
            raise ValueError(f"Note with ID {note_id} not found")
        
        # Get all notes
        all_notes = self.repository.get_all()
        results = []
        
        # Set of this note's tags and links
        note_tags = {tag.name for tag in note.tags}
        note_links = {link.target_id for link in note.links}
        
        # Add notes linked to this note
        incoming_notes = self.repository.find_linked_notes(note_id, "incoming")
        note_incoming = {n.id for n in incoming_notes}
        
        # For each note, calculate similarity
        for other_note in all_notes:
            if other_note.id == note_id:
                continue
            
            # Calculate tag overlap
            other_tags = {tag.name for tag in other_note.tags}
            tag_overlap = len(note_tags.intersection(other_tags))
            
            # Calculate link overlap (outgoing)
            other_links = {link.target_id for link in other_note.links}
            link_overlap = len(note_links.intersection(other_links))
            
            # Check if other note links to this note
            incoming_overlap = 1 if other_note.id in note_incoming else 0
            
            # Check if this note links to other note
            outgoing_overlap = 1 if other_note.id in note_links else 0
            
            # Calculate similarity score
            # Weight: 40% tags, 20% outgoing links, 20% incoming links, 20% direct connections
            total_possible = (
                max(len(note_tags), len(other_tags)) * 0.4 +
                max(len(note_links), len(other_links)) * 0.2 +
                1 * 0.2 +  # Possible incoming link
                1 * 0.2    # Possible outgoing link
            )
            
            # Avoid division by zero
            if total_possible == 0:
                similarity = 0.0
            else:
                similarity = (
                    (tag_overlap * 0.4) +
                    (link_overlap * 0.2) +
                    (incoming_overlap * 0.2) +
                    (outgoing_overlap * 0.2)
                ) / total_possible
            
            if similarity >= threshold:
                results.append((other_note, similarity))
        
        # Sort by similarity (descending)
        results.sort(key=lambda x: x[1], reverse=True)
        return results
<<<<<<< HEAD
    
    def batch_create_notes(
        self, 
        notes_data: List[NoteData]
    ) -> BatchResult[Note, str]:
        """Create multiple notes in a batch operation.
        
        Args:
            notes_data: List of dictionaries containing note data with keys:
                - title: Note title (required)
                - content: Note content (required)
                - note_type: Type of note (optional, string)
                - tags: Comma-separated list of tags (optional, string)
                - metadata: Dict of metadata (optional)
        
        Returns:
            BatchResult with success/failure counts and individual results
        """
        results = []
        
        for i, note_data in enumerate(notes_data):
            try:
                # Extract required fields
                title = note_data.get('title')
                content = note_data.get('content')
                
                if not title:
                    raise ValueError("Title is required")
                if not content:
                    raise ValueError("Content is required")
                
                # Extract optional fields
                note_type = note_data.get('note_type', NoteType.PERMANENT)
                tags = note_data.get('tags', [])
                metadata = note_data.get('metadata', {})
                
                # Create the note
                note = self.create_note(
                    title=title,
                    content=content,
                    note_type=note_type,
                    tags=tags,
                    metadata=metadata
                )
                
                results.append(
                    BatchOperationResult(
                        success=True,
                        item_id=note.id,
                        result=note
                    )
                )
            except Exception as e:
                results.append(
                    BatchOperationResult(
                        success=False,
                        item_id=f"item_{i}",  # Use position as ID for failed items
                        error=str(e)
                    )
                )
        
        # Calculate summary statistics
        success_count = sum(1 for r in results if r.success)
        
        return BatchResult(
            total_count=len(results),
            success_count=success_count,
            failure_count=len(results) - success_count,
            results=results
        )
    
    def batch_update_notes(
        self, 
        updates: List[NoteUpdateData]
    ) -> BatchResult[Note, str]:
        """Update multiple notes in a batch operation.
        
        Args:
            updates: List of dictionaries containing note updates with keys:
                - note_id: ID of the note to update (required)
                - title: New title (optional)
                - content: New content (optional)
                - note_type: New note type (optional, string)
                - tags: New comma-separated list of tags (optional, string)
                - metadata: New metadata dict (optional)
        
        Returns:
            BatchResult with success/failure counts and individual results
        """
        results = []
        
        for update_data in updates:
            try:
                # Extract note_id (required)
                note_id = update_data.get('note_id')
                if not note_id:
                    raise ValueError("note_id is required for updates")
                
                # Extract optional fields
                title = update_data.get('title')
                content = update_data.get('content')
                note_type = update_data.get('note_type')
                tags = update_data.get('tags')
                metadata = update_data.get('metadata')
                
                # Update the note
                updated_note = self.update_note(
                    note_id=note_id,
                    title=title,
                    content=content,
                    note_type=note_type,
                    tags=tags,
                    metadata=metadata
                )
                
                results.append(
                    BatchOperationResult(
                        success=True,
                        item_id=note_id,
                        result=updated_note
                    )
                )
            except Exception as e:
                results.append(
                    BatchOperationResult(
                        success=False,
                        item_id=note_id if 'note_id' in update_data else "unknown",
                        error=str(e)
                    )
                )
        
        # Calculate summary statistics
        success_count = sum(1 for r in results if r.success)
        
        return BatchResult(
            total_count=len(results),
            success_count=success_count,
            failure_count=len(results) - success_count,
            results=results
        )
    
    def batch_delete_notes(self, note_ids: List[str]) -> BatchResult[None, str]:
        """Delete multiple notes in a batch operation.
        
        Args:
            note_ids: List of note IDs to delete
            
        Returns:
            BatchResult with success/failure counts
        """
        results = []
        
        for note_id in note_ids:
            try:
                self.delete_note(note_id)
                results.append(
                    BatchOperationResult(
                        success=True,
                        item_id=note_id,
                        result=None
                    )
                )
            except Exception as e:
                results.append(
                    BatchOperationResult(
                        success=False,
                        item_id=note_id,
                        error=str(e)
                    )
                )
        
        # Calculate summary statistics
        success_count = sum(1 for r in results if r.success)
        
        return BatchResult(
            total_count=len(results),
            success_count=success_count,
            failure_count=len(results) - success_count,
            results=results
        )
    
    def batch_add_tags(
        self, 
        tag_operations: List[TagOperationData]
    ) -> BatchResult[Note, str]:
        """Add tags to multiple notes in a batch operation.
        
        Args:
            tag_operations: List of dicts containing:
                - note_id: ID of the note (required)
                - tags: Comma-separated list of tags to add (required)
                
        Returns:
            BatchResult with success/failure counts and updated notes
        """
        results = []
        
        for op in tag_operations:
            try:
                note_id = op.get('note_id')
                tags = op.get('tags', [])
                
                if not note_id:
                    raise ValueError("note_id is required")
                if not tags:
                    raise ValueError("tags list is required")
                
                # Get the note
                note = self.repository.get(note_id)
                if not note:
                    raise ValueError(f"Note with ID {note_id} not found")
                
                # Add each tag
                for tag in tags:
                    note.add_tag(tag)
                
                # Save the updated note
                updated_note = self.repository.update(note)
                
                results.append(
                    BatchOperationResult(
                        success=True,
                        item_id=note_id,
                        result=updated_note
                    )
                )
            except Exception as e:
                results.append(
                    BatchOperationResult(
                        success=False,
                        item_id=op.get('note_id', "unknown"),
                        error=str(e)
                    )
                )
        
        # Calculate summary statistics
        success_count = sum(1 for r in results if r.success)
        
        return BatchResult(
            total_count=len(results),
            success_count=success_count,
            failure_count=len(results) - success_count,
            results=results
        )
    
    def batch_create_links(
        self, 
        link_operations: List[LinkData]
    ) -> BatchResult[Tuple[Note, Optional[Note]], str]:
        """Create links between notes in a batch operation.
        
        Args:
            link_operations: List of dicts containing:
                - source_id: ID of source note (required)
                - target_id: ID of target note (required)
                - link_type: Type of link (optional, string)
                - description: Link description (optional)
                - bidirectional: Whether to create bidirectional link (optional)
                - bidirectional_type: Type for reverse link (optional, string)
                
        Returns:
            BatchResult with success/failure counts and link results
        """
        results = []
        
        for i, op in enumerate(link_operations):
            try:
                source_id = op.get('source_id')
                target_id = op.get('target_id')
                
                if not source_id:
                    raise ValueError("source_id is required")
                if not target_id:
                    raise ValueError("target_id is required")
                
                # Extract optional parameters
                link_type = op.get('link_type', LinkType.REFERENCE)
                description = op.get('description')
                bidirectional = op.get('bidirectional', False)
                bidirectional_type = op.get('bidirectional_type')
                
                # Verify both notes exist before attempting to link
                source_note = self.repository.get(source_id)
                if not source_note:
                    raise ValueError(f"Source note with ID {source_id} not found")
                
                target_note = self.repository.get(target_id)
                if not target_note:
                    raise ValueError(f"Target note with ID {target_id} not found")
                
                # Create the link
                updated_source, updated_target = self.create_link(
                    source_id=source_id,
                    target_id=target_id,
                    link_type=link_type,
                    description=description,
                    bidirectional=bidirectional,
                    bidirectional_type=bidirectional_type
                )
                
                # Create a description of what was done
                link_description = f"{source_note.title} -> {target_note.title}"
                if bidirectional:
                    if updated_target:
                        link_description += f" [{link_type} (bidirectional)]"
                    else:
                        link_description += f" [{link_type} (bidirectional link already existed)]"
                else:
                    link_description += f" [{link_type}]"
                
                results.append(
                    BatchOperationResult(
                        success=True,
                        item_id=f"{source_id}-{target_id}",
                        result=(updated_source, updated_target),
                        error=None
                    )
                )
            except Exception as e:
                # Create an identifier for the failed operation
                item_id = f"{op.get('source_id', 'unknown')}-{op.get('target_id', 'unknown')}"
                
                results.append(
                    BatchOperationResult(
                        success=False,
                        item_id=item_id,
                        error=str(e)
                    )
                )
        
        # Calculate summary statistics
        success_count = sum(1 for r in results if r.success)
        
        return BatchResult(
            total_count=len(results),
            success_count=success_count,
            failure_count=len(results) - success_count,
            results=results
        )
=======
    def export_knowledge_base(self, export_dir: str, clean_dir: bool = True) -> Path:
        """Export the entire knowledge base to a directory of markdown files.
        
        Args:
            export_dir: Directory to export to
            clean_dir: Whether to clean the directory before export
            
        Returns:
            Path to the export directory
        """
        from zettelkasten_mcp.services.export_service import ExportService
        export_service = ExportService(zettel_service=self)
        return export_service.export_to_markdown(export_dir, clean_dir)
>>>>>>> 31433eb7
<|MERGE_RESOLUTION|>--- conflicted
+++ resolved
@@ -314,8 +314,7 @@
         # Sort by similarity (descending)
         results.sort(key=lambda x: x[1], reverse=True)
         return results
-<<<<<<< HEAD
-    
+
     def batch_create_notes(
         self, 
         notes_data: List[NoteData]
@@ -654,7 +653,7 @@
             failure_count=len(results) - success_count,
             results=results
         )
-=======
+
     def export_knowledge_base(self, export_dir: str, clean_dir: bool = True) -> Path:
         """Export the entire knowledge base to a directory of markdown files.
         
@@ -667,5 +666,4 @@
         """
         from zettelkasten_mcp.services.export_service import ExportService
         export_service = ExportService(zettel_service=self)
-        return export_service.export_to_markdown(export_dir, clean_dir)
->>>>>>> 31433eb7
+        return export_service.export_to_markdown(export_dir, clean_dir)