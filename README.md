--- conflicted
+++ resolved
@@ -208,15 +208,12 @@
 | `zk_find_orphaned_notes` | Find notes with no connections |
 | `zk_list_notes_by_date` | List notes by creation/update date |
 | `zk_rebuild_index` | Rebuild the database index from Markdown files |
-<<<<<<< HEAD
 | `zk_batch_create_notes` | Create multiple notes in a single operation |
 | `zk_batch_update_notes` | Update multiple notes in a single operation |
 | `zk_batch_delete_notes` | Delete multiple notes in a single operation |
 | `zk_batch_create_links` | Create multiple links between notes in a single operation |
 | `zk_batch_search_by_text` | Perform multiple text searches in a single operation |
-=======
 | `zk_export_knowledge_base` | Export the knowledge base as a well-structured, linked markdown collection |
->>>>>>> 31433eb7
 
 ## Project Structure
 
