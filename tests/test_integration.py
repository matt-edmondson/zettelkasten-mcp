--- conflicted
+++ resolved
@@ -76,30 +76,6 @@
         
         request.addfinalizer(cleanup)
         yield
-<<<<<<< HEAD
-        
-        # Clean up services first
-        if hasattr(self, 'zettel_service'):
-            self.zettel_service.cleanup()
-        if hasattr(self, 'search_service'):
-            self.search_service.cleanup()
-        if hasattr(self, 'server'):
-            self.server.cleanup()
-            
-        # Restore original config
-        config.notes_dir = self.original_notes_dir
-        config.database_path = self.original_database_path
-        
-        # Clean up temp directories
-        try:
-            self.temp_notes_dir.cleanup()
-            self.temp_db_dir.cleanup()
-        except PermissionError:
-            # If cleanup fails due to file locks, log it but don't fail the test
-            import logging
-            logging.warning("Could not clean up temporary directories due to file locks")
-=======
->>>>>>> e5f01b51
     
     def test_create_note_flow(self):
         """Test the complete flow of creating and retrieving a note."""
