"""Common test fixtures for the Zettelkasten MCP server."""
import os
import tempfile
from pathlib import Path
from typing import Generator

import pytest
import gc
import shutil
from sqlalchemy import create_engine
from sqlalchemy.orm import Session, sessionmaker
from zettelkasten_mcp.config import ZettelkastenConfig, config
from zettelkasten_mcp.models.db_models import Base
from zettelkasten_mcp.services.zettel_service import ZettelService
from zettelkasten_mcp.storage.note_repository import NoteRepository
from zettelkasten_mcp.services.search_service import SearchService
from zettelkasten_mcp.server.mcp_server import ZettelkastenMcpServer

@pytest.fixture
<<<<<<< HEAD
def test_config():
    """Fixture for test configuration."""
=======
def temp_dirs(request):
    """Create temporary directories for notes and database.
    
    This implementation uses a custom cleanup method to avoid Windows-specific
    permission errors when trying to delete files that may still be in use.
    """
    notes_dir = tempfile.mkdtemp()
    db_dir = tempfile.mkdtemp()
    
    def cleanup():
        # Force garbage collection to release any file handles
        gc.collect()
        # Try to clean up, but don't fail if we can't
        try:
            shutil.rmtree(notes_dir, ignore_errors=True)
        except:
            pass
        try:
            shutil.rmtree(db_dir, ignore_errors=True)
        except:
            pass
    
    request.addfinalizer(cleanup)
    yield Path(notes_dir), Path(db_dir)

@pytest.fixture
def test_config(temp_dirs):
    """Configure with test paths."""
    notes_dir, db_dir = temp_dirs
    database_path = db_dir / "test_zettelkasten.db"
>>>>>>> e5f01b51
    # Save original config values
    original_notes_dir = config.notes_dir
    original_database_path = config.database_path
    
    # Create temporary directories for test
    with tempfile.TemporaryDirectory() as temp_dir:
        notes_dir = os.path.join(temp_dir, "notes")
        os.makedirs(notes_dir, exist_ok=True)
        
        # Update config for test
        config.notes_dir = notes_dir
        config.database_path = os.path.join(temp_dir, "test_zettelkasten.db")
        
        yield config
        
        # Clean up resources
        try:
            if os.path.exists(config.database_path):
                os.unlink(config.database_path)
        except PermissionError:
            pass  # Handle case where file is still in use
            
        # Restore original config
        config.notes_dir = original_notes_dir
        config.database_path = original_database_path

@pytest.fixture
<<<<<<< HEAD
def note_repository(test_config):
    """Fixture for note repository."""
    repo = NoteRepository(notes_dir=test_config.notes_dir)
    yield repo
    repo.close()

@pytest.fixture
def zettel_service(note_repository):
    """Fixture for zettel service."""
    service = ZettelService(repository=note_repository)
    yield service
    service.cleanup()

@pytest.fixture
def search_service(zettel_service):
    """Fixture for search service."""
    service = SearchService(zettel_service=zettel_service)
    service.initialize()
    yield service
    service.cleanup()

@pytest.fixture
def mcp_server(zettel_service, search_service):
    """Fixture for MCP server."""
    server = ZettelkastenMcpServer(zettel_service=zettel_service, search_service=search_service)
    yield server
    server.cleanup()

@pytest.fixture(scope="function")
def db_session(test_config: ZettelkastenConfig) -> Generator[Session, None, None]:
    """Create a test database session.
    
    Args:
        test_config: Test configuration fixture.
        
    Yields:
        Database session for testing.
    """
    engine = create_engine(test_config.get_db_url())
    Base.metadata.create_all(engine)
    SessionLocal = sessionmaker(bind=engine)
    session = SessionLocal()
    
    try:
        yield session
    finally:
        session.close()
        engine.dispose()
        Base.metadata.drop_all(engine)
=======
def note_repository(test_config, request):
    """Create a test note repository."""
    # Create tables
    database_path = test_config.get_absolute_path(test_config.database_path)
    # Create sync engine to initialize tables
    engine = create_engine(f"sqlite:///{database_path}")
    Base.metadata.create_all(engine)
    
    # Create repository
    repository = NoteRepository(
        notes_dir=test_config.notes_dir
    )
    
    def cleanup():
        # Explicitly close any connections
        if hasattr(repository, '_session'):
            repository._session.close()
        if hasattr(repository, '_engine'):
            repository._engine.dispose()
        # Also dispose the initial engine we created
        engine.dispose()
        # Force garbage collection
        gc.collect()
    
    request.addfinalizer(cleanup)
    yield repository

@pytest.fixture
def zettel_service(note_repository, request):
    """Create a test ZettelService."""
    service = ZettelService(repository=note_repository)
    
    def cleanup():
        # Force any potential references to be cleaned up
        service._repository = None
        gc.collect()
    
    request.addfinalizer(cleanup)
    yield service
>>>>>>> e5f01b51
<|MERGE_RESOLUTION|>--- conflicted
+++ resolved
@@ -17,10 +17,6 @@
 from zettelkasten_mcp.server.mcp_server import ZettelkastenMcpServer
 
 @pytest.fixture
-<<<<<<< HEAD
-def test_config():
-    """Fixture for test configuration."""
-=======
 def temp_dirs(request):
     """Create temporary directories for notes and database.
     
@@ -51,7 +47,6 @@
     """Configure with test paths."""
     notes_dir, db_dir = temp_dirs
     database_path = db_dir / "test_zettelkasten.db"
->>>>>>> e5f01b51
     # Save original config values
     original_notes_dir = config.notes_dir
     original_database_path = config.database_path
@@ -79,57 +74,6 @@
         config.database_path = original_database_path
 
 @pytest.fixture
-<<<<<<< HEAD
-def note_repository(test_config):
-    """Fixture for note repository."""
-    repo = NoteRepository(notes_dir=test_config.notes_dir)
-    yield repo
-    repo.close()
-
-@pytest.fixture
-def zettel_service(note_repository):
-    """Fixture for zettel service."""
-    service = ZettelService(repository=note_repository)
-    yield service
-    service.cleanup()
-
-@pytest.fixture
-def search_service(zettel_service):
-    """Fixture for search service."""
-    service = SearchService(zettel_service=zettel_service)
-    service.initialize()
-    yield service
-    service.cleanup()
-
-@pytest.fixture
-def mcp_server(zettel_service, search_service):
-    """Fixture for MCP server."""
-    server = ZettelkastenMcpServer(zettel_service=zettel_service, search_service=search_service)
-    yield server
-    server.cleanup()
-
-@pytest.fixture(scope="function")
-def db_session(test_config: ZettelkastenConfig) -> Generator[Session, None, None]:
-    """Create a test database session.
-    
-    Args:
-        test_config: Test configuration fixture.
-        
-    Yields:
-        Database session for testing.
-    """
-    engine = create_engine(test_config.get_db_url())
-    Base.metadata.create_all(engine)
-    SessionLocal = sessionmaker(bind=engine)
-    session = SessionLocal()
-    
-    try:
-        yield session
-    finally:
-        session.close()
-        engine.dispose()
-        Base.metadata.drop_all(engine)
-=======
 def note_repository(test_config, request):
     """Create a test note repository."""
     # Create tables
@@ -169,4 +113,33 @@
     
     request.addfinalizer(cleanup)
     yield service
->>>>>>> e5f01b51
+    service.cleanup()
+
+@pytest.fixture
+def mcp_server(zettel_service, search_service):
+    """Fixture for MCP server."""
+    server = ZettelkastenMcpServer(zettel_service=zettel_service, search_service=search_service)
+    yield server
+    server.cleanup()
+
+@pytest.fixture(scope="function")
+def db_session(test_config: ZettelkastenConfig) -> Generator[Session, None, None]:
+    """Create a test database session.
+    
+    Args:
+        test_config: Test configuration fixture.
+        
+    Yields:
+        Database session for testing.
+    """
+    engine = create_engine(test_config.get_db_url())
+    Base.metadata.create_all(engine)
+    SessionLocal = sessionmaker(bind=engine)
+    session = SessionLocal()
+    
+    try:
+        yield session
+    finally:
+        session.close()
+        engine.dispose()
+        Base.metadata.drop_all(engine)